--- conflicted
+++ resolved
@@ -7,80 +7,8 @@
 	"time"
 
 	"github.com/starkandwayne/shield/db"
-<<<<<<< HEAD
-	"github.com/starkandwayne/shield/timespec"
-
+	
 	log "gopkg.in/inconshreveable/log15.v2"
-)
-
-type JobRepresentation struct {
-	UUID  uuid.UUID
-	Tspec string
-	Error error
-}
-type JobFailedError struct {
-	FailedJobs []JobRepresentation
-}
-
-func (e JobFailedError) Error() string {
-	var jobList []string
-	for _, j := range e.FailedJobs {
-		jobList = append(jobList, j.UUID.String())
-	}
-	return fmt.Sprintf("the following job(s) failed: %s", strings.Join(jobList, ", "))
-}
-
-func (s *Supervisor) GetAllJobs() ([]*Job, error) {
-	l := []*Job{}
-	result, err := s.Database.Query(`
-		SELECT j.uuid, j.paused,
-		       t.plugin, t.endpoint,
-		       s.plugin, s.endpoint,
-		       sc.timespec, r.expiry
-		FROM jobs j
-			INNER JOIN targets   t    ON  t.uuid = j.target_uuid
-			INNER JOIN stores    s    ON  s.uuid = j.store_uuid
-			INNER JOIN schedules sc   ON sc.uuid = j.schedule_uuid
-			INNER JOIN retention r    ON  r.uuid = j.retention_uuid
-	`)
-	if err != nil {
-		return l, err
-	}
-	e := JobFailedError{}
-	for result.Next() {
-		j := &Job{}
-		var id, tspec string
-		var expiry int
-		err = result.Scan(&id, &j.Paused,
-			&j.TargetPlugin, &j.TargetEndpoint,
-			&j.StorePlugin, &j.StoreEndpoint,
-			&tspec, &expiry)
-		j.UUID = uuid.Parse(id)
-		if err != nil {
-			e.FailedJobs = append(e.FailedJobs, JobRepresentation{j.UUID, tspec, err})
-		}
-		j.Spec, err = timespec.Parse(tspec)
-		if err != nil {
-			e.FailedJobs = append(e.FailedJobs, JobRepresentation{j.UUID, tspec, err})
-		}
-		l = append(l, j)
-	}
-	if len(e.FailedJobs) == 0 {
-		return l, nil
-	}
-	return l, e
-}
-
-type AdhocTask struct {
-	Op    Operation
-	Owner string
-
-	TargetUUID  uuid.UUID
-	ArchiveUUID uuid.UUID
-	RestoreKey  string
-=======
->>>>>>> 72b57228
-
 	"github.com/pborman/uuid"
 )
 
