--- conflicted
+++ resolved
@@ -159,18 +159,11 @@
 		var takenAt, expiresAt, size *int64
 		var targetName, storeName *string
 		if err = r.Scan(
-<<<<<<< HEAD
 			&a.UUID, &a.StoreKey, &takenAt, &expiresAt, &a.Notes,
 			&a.TargetUUID, &targetName, &a.TargetPlugin, &a.TargetEndpoint,
 			&a.StoreUUID, &storeName, &a.StorePlugin, &a.StoreEndpoint,
 			&a.Status, &a.PurgeReason, &a.Job, &a.EncryptionType,
 			&a.Compression, &a.TenantUUID, &size); err != nil {
-=======
-			&this, &ann.StoreKey, &takenAt, &expiresAt, &ann.Notes,
-			&store, &storeName, &ann.StorePlugin, &ann.StoreEndpoint,
-			&ann.Status, &ann.PurgeReason, &ann.Job, &ann.EncryptionType,
-			&ann.Compression, &tenant, &size); err != nil {
->>>>>>> 21632209
 
 			return l, err
 		}
@@ -385,7 +378,6 @@
 		return 0, fmt.Errorf("no results from SUM(size) query...")
 	}
 
-<<<<<<< HEAD
 	if err = r.Scan(&p); err != nil {
 		return 0, err
 	}
@@ -393,13 +385,15 @@
 		i = *p
 	}
 	return i, nil
-=======
-	return i, fmt.Errorf("no results from SUM(size) query...")
 }
 
 func (db *DB) CleanArchives() error {
-	return db.Exec(`UPDATE archives SET status = "expired"
-					WHERE uuid IN
-					(SELECT j1.uuid FROM archives j1 LEFT JOIN tenants t1 ON t1.uuid = j1.tenant_uuid WHERE t1.uuid IS NULL)`)
->>>>>>> 21632209
+	return db.exec(`
+	   UPDATE archives
+	      SET status = "expired"
+	    WHERE uuid IN (SELECT a.uuid
+	                     FROM archives a
+	                LEFT JOIN tenants  t
+	                       ON t.uuid = a.tenant_uuid
+	                    WHERE t.uuid IS NULL)`)
 }